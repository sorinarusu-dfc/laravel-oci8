--- conflicted
+++ resolved
@@ -43,11 +43,7 @@
 			{
 				$db->extend('oracle', function($config)
 				{
-<<<<<<< HEAD
-					$connector = new Connectors\OracleConnector();
-=======
 					$connector = new Connector();
->>>>>>> 1e29bce3
 					$connection = $connector->connect($config);
 					$db = new Oci8Connection($connection, $config["database"], $config["prefix"]);
 		            // set oracle date format to match PHP's date
