filter:
    paths: [lib/*]
    excluded_paths: [vendor/*, tests/*]
before_commands:
    - 'composer install --dev --prefer-source'
tools:
    external_code_coverage: true
<<<<<<< HEAD
    php_cs_fixer: true
=======
    php_cs_fixer: 
        enabled: true
        config:
            level: psr2
>>>>>>> 39ad077e
    php_mess_detector: true
    php_code_sniffer: true
    sensiolabs_security_checker: true
    php_pdepend: 
        enabled: true
        excluded_dirs: [vendor, tests]
    php_loc:
        enabled: true
        excluded_dirs: [vendor, tests]
    php_cpd:
        enabled: true
        excluded_dirs: [vendor, tests]<|MERGE_RESOLUTION|>--- conflicted
+++ resolved
@@ -5,14 +5,11 @@
     - 'composer install --dev --prefer-source'
 tools:
     external_code_coverage: true
-<<<<<<< HEAD
     php_cs_fixer: true
-=======
     php_cs_fixer: 
         enabled: true
         config:
             level: psr2
->>>>>>> 39ad077e
     php_mess_detector: true
     php_code_sniffer: true
     sensiolabs_security_checker: true
